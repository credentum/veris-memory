--- conflicted
+++ resolved
@@ -316,7 +316,6 @@
             sleep 3
             
             # Copy with enhanced options for better consistency
-<<<<<<< HEAD
             # Note: sync might fail in some container environments, so we make it optional
             docker exec "$neo4j_container" sh -c 'sync && sleep 1' 2>/dev/null || {
                 log_warning "Container filesystem sync failed, proceeding without sync"
@@ -324,10 +323,6 @@
             
             # Attempt the actual data copy
             if verified_docker_cp "$neo4j_container:/var/lib/neo4j/data" \
-=======
-            if docker exec "$neo4j_container" sh -c 'sync && sleep 1' 2>/dev/null && \
-               verified_docker_cp "$neo4j_container:/var/lib/neo4j/data" \
->>>>>>> dcec013a
                 "$BACKUP_DIR/neo4j-data" "Neo4j data directory"; then
                 
                 # Verify backup contains expected files
@@ -471,29 +466,24 @@
         
         # Enhanced failure diagnostics
         log_error "📊 Backup failure analysis:"
-<<<<<<< HEAD
         log_error "  → Component statuses:"
         log_error "    • Qdrant: Check logs above for snapshot/volume copy issues"
         log_error "    • Neo4j:  $neo4j_status"
         log_error "    • Redis:  $redis_status"
-=======
+        
         log_error "  → Expected files not found:"
         [ ! -f "$BACKUP_DIR/qdrant.snapshot" ] && [ ! -d "$BACKUP_DIR/qdrant-storage" ] && log_error "    • Qdrant backup missing"
         [ ! -f "$BACKUP_DIR/neo4j-export.cypher" ] && [ ! -f "$BACKUP_DIR/neo4j.dump" ] && [ ! -d "$BACKUP_DIR/neo4j-data" ] && log_error "    • Neo4j backup missing"
         [ ! -f "$BACKUP_DIR/redis.rdb" ] && log_error "    • Redis backup missing"
->>>>>>> dcec013a
         
         log_error "  → Troubleshooting steps:"
         log_error "    1. Check backup directory permissions: $BACKUP_DIR"
         log_error "    2. Verify sufficient disk space: $(df -h "$BACKUP_DIR" 2>/dev/null | tail -1 || echo 'Unable to check')"
         log_error "    3. Check container accessibility with: docker ps"
         log_error "    4. Review logs above for specific docker cp failures"
-<<<<<<< HEAD
         
         # Return failure only if ALL components failed
         return 1
-=======
->>>>>>> dcec013a
     fi
     
     # Cleanup old backups (keep last 7)
