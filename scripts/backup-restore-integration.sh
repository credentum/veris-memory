--- conflicted
+++ resolved
@@ -113,7 +113,6 @@
         local neo4j_container="veris-memory-${ENVIRONMENT}-neo4j-1"
         log "Found Neo4j container: $neo4j_container"
         
-<<<<<<< HEAD
         # First, wait for Neo4j to be fully ready
         log "Waiting for Neo4j to be fully ready..."
         neo4j_ready=false
@@ -156,31 +155,31 @@
                 -d '{"statements":[{"statement":"RETURN apoc.version() as version"}]}' \
                 http://localhost:7474/db/neo4j/tx/commit | grep -q "result"; then
             
-            log "APOC is available, attempting HTTP API export..."
-            
-            # Export via HTTP API call to APOC
-            if docker exec "$neo4j_container" curl -s -u neo4j:"${NEO4J_PASSWORD}" \
-                -H "Content-Type: application/json" \
-                -d '{"statements":[{"statement":"CALL apoc.export.cypher.all('\''/tmp/neo4j-export.cypher'\'', {format: '\''cypher-shell'\''})"}]}' \
-                http://localhost:7474/db/neo4j/tx/commit > /dev/null 2>&1; then
-                
-                # Wait a moment for export to complete
-                sleep 2
-                
-                if docker cp "$neo4j_container:/tmp/neo4j-export.cypher" \
-                    "$BACKUP_DIR/neo4j-export.cypher" 2>/dev/null; then
-                    log "✅ Neo4j HTTP API backup successful (APOC export)"
-                else
-                    log_warning "Failed to copy Neo4j HTTP API export"
-                fi
-            else
+                log "APOC is available, attempting HTTP API export..."
+                
+                # Export via HTTP API call to APOC
+                if docker exec "$neo4j_container" curl -s -u neo4j:"${NEO4J_PASSWORD}" \
+                    -H "Content-Type: application/json" \
+                    -d '{"statements":[{"statement":"CALL apoc.export.cypher.all('\''/tmp/neo4j-export.cypher'\'', {format: '\''cypher-shell'\''})"}]}' \
+                    http://localhost:7474/db/neo4j/tx/commit > /dev/null 2>&1; then
+                    
+                    # Wait a moment for export to complete
+                    sleep 2
+                    
+                    if docker cp "$neo4j_container:/tmp/neo4j-export.cypher" \
+                        "$BACKUP_DIR/neo4j-export.cypher" 2>/dev/null; then
+                        log "✅ Neo4j HTTP API backup successful (APOC export)"
+                    else
+                        log_warning "Failed to copy Neo4j HTTP API export"
+                    fi
+                else
                 log_warning "Neo4j HTTP API export failed"
             fi
-        else
-            log_warning "Neo4j HTTP API backup failed (Neo4j not ready or APOC missing)"
-        fi
-        else
-            log_warning "APOC plugin not available, skipping HTTP API export method"
+            else
+                log_warning "APOC plugin not available, skipping HTTP API export method"
+            fi
+        else
+            log_warning "Neo4j not ready for online backup methods"
         fi
         
         # Method 2: Try container-optimized backup approach (also requires Neo4j to be ready)
@@ -210,81 +209,16 @@
                 else
                     log_warning "Failed to copy Neo4j online dump"
                 fi
-=======
-        # Method 1: Try HTTP API backup using APOC (more reliable than cypher-shell)
-        log "Attempting Neo4j online backup via HTTP API..."
-        
-        # First check if Neo4j is ready and APOC is available
-        if docker exec "$neo4j_container" curl -s -u neo4j:"${NEO4J_PASSWORD}" \
-            -H "Content-Type: application/json" \
-            -d '{"statements":[{"statement":"RETURN apoc.version() as version"}]}' \
-            http://localhost:7474/db/neo4j/tx/commit | grep -q "result"; then
-            
-            log "APOC is available, attempting HTTP API export..."
-            
-            # Export via HTTP API call to APOC
-            if docker exec "$neo4j_container" curl -s -u neo4j:"${NEO4J_PASSWORD}" \
-                -H "Content-Type: application/json" \
-                -d '{"statements":[{"statement":"CALL apoc.export.cypher.all('\''/tmp/neo4j-export.cypher'\'', {format: '\''cypher-shell'\''})"}]}' \
-                http://localhost:7474/db/neo4j/tx/commit > /dev/null 2>&1; then
-                
-                # Wait a moment for export to complete
-                sleep 2
-                
-                if docker cp "$neo4j_container:/tmp/neo4j-export.cypher" \
-                    "$BACKUP_DIR/neo4j-export.cypher" 2>/dev/null; then
-                    log "✅ Neo4j HTTP API backup successful (APOC export)"
-                else
-                    log_warning "Failed to copy Neo4j HTTP API export"
-                fi
-            else
-                log_warning "Neo4j HTTP API export failed"
-            fi
-        else
-            log_warning "Neo4j HTTP API backup failed (Neo4j not ready or APOC missing)"
-        fi
-        
-        # Method 2: Try container-optimized backup approach
-        if [ ! -f "$BACKUP_DIR/neo4j-export.cypher" ]; then
-            log "Attempting Neo4j backup with optimized container method..."
-            
-            # Use Neo4j HTTP API to request database checkpoint for consistency
-            log "Requesting database checkpoint for consistency..."
-            if docker exec "$neo4j_container" curl -s -u neo4j:"${NEO4J_PASSWORD}" \
-                -H "Content-Type: application/json" \
-                -d '{"statements":[{"statement":"CALL db.checkpoint()"}]}' \
-                http://localhost:7474/db/neo4j/tx/commit > /dev/null 2>&1; then
-                log "Database checkpoint completed"
-                sleep 2
-            else
-                log_warning "Database checkpoint failed, continuing with backup"
-            fi
-            
-            # Try creating a consistent backup using neo4j-admin without stopping
-            log "Attempting online consistent backup..."
-            if docker exec "$neo4j_container" \
-                neo4j-admin database dump neo4j --to-path=/tmp --verbose 2>/dev/null; then
-                
-                if docker cp "$neo4j_container:/tmp/neo4j.dump" \
-                    "$BACKUP_DIR/neo4j.dump" 2>/dev/null; then
-                    log "✅ Neo4j backup successful (online dump method)"
-                else
-                    log_warning "Failed to copy Neo4j online dump"
-                fi
->>>>>>> a6f3046b
             else
                 log_warning "Neo4j online dump failed"
             fi
         fi
         
-<<<<<<< HEAD
         # Log if Neo4j not ready for online methods
         if [ "$neo4j_ready" = false ] && [ ! -f "$BACKUP_DIR/neo4j-export.cypher" ]; then
             log_warning "Neo4j not ready for online methods, will use enhanced fallback"
         fi
         
-=======
->>>>>>> a6f3046b
         # Method 3: Enhanced fallback with better consistency
         if [ ! -f "$BACKUP_DIR/neo4j.dump" ] && [ ! -f "$BACKUP_DIR/neo4j-export.cypher" ]; then
             log "Using enhanced fallback: optimized data copy with consistency checks..."
