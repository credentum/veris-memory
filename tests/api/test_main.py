--- conflicted
+++ resolved
@@ -141,21 +141,11 @@
         """Test error when query dispatcher is not initialized."""
         with pytest.raises(RuntimeError, match="Query dispatcher not initialized"):
             get_query_dispatcher()
-    
-<<<<<<< HEAD
     def test_get_query_dispatcher_initialized(self):
-=======
-    @patch('src.api.dependencies.query_dispatcher')
-    def test_get_query_dispatcher_initialized(self, mock_dispatcher):
->>>>>>> 00df421a
         """Test getting initialized query dispatcher."""
         mock_instance = MagicMock()
         
-<<<<<<< HEAD
         # Mock the global variable directly
-=======
-        # Mock the global variable
->>>>>>> 00df421a
         with patch('src.api.dependencies.query_dispatcher', mock_instance):
             result = get_query_dispatcher()
             assert result is mock_instance
@@ -183,13 +173,7 @@
 
 class TestErrorHandling:
     """Test API-level error handling."""
-    
-<<<<<<< HEAD
-    @patch('src.api.dependencies.get_query_dispatcher')
-    def test_internal_error_handling(self, mock_get_dispatcher):
-=======
     def test_internal_error_handling(self):
->>>>>>> 00df421a
         """Test internal error handling and response format."""
         # Test with uninitialized dispatcher (the actual runtime error)
         app = create_app()
