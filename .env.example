# Context Store Environment Configuration
# Copy this file to .env and update with your values

# Database Connections (public configuration)
QDRANT_URL=http://localhost:6333
NEO4J_URI=bolt://localhost:7687
NEO4J_USER=neo4j
REDIS_URL=redis://localhost:6379

# Server Configuration
MCP_SERVER_PORT=8000
LOG_LEVEL=info

# Sprint 13: API Key Authentication
# Enable/disable API key authentication
AUTH_REQUIRED=true

# Environment mode (development allows default test key)
ENVIRONMENT=development

# API Key for MCP Server
# Format: vmk_{prefix}_{random}:user_id:role:is_agent
# Roles: admin, writer, reader, guest
# is_agent: true (AI agent) or false (human user)
# Example: API_KEY_MCP=vmk_mcp_d9ef8d8699ca748e5a484c5026ecdc2a:mcp_server:writer:true

# SECURITY NOTE:
# Do NOT put sensitive passwords or API keys here!
# Use systemd credentials or .env.local (gitignored) for secrets
#
# For systemd deployment:
# 1. Create secure credential file: /opt/context-store/credentials/neo4j_password
# 2. Set restrictive permissions: chmod 600 /opt/context-store/credentials/neo4j_password
# 3. Password will be available as $CREDENTIALS_DIRECTORY/neo4j_password in the service
#
# For local development:
# 1. Create .env.local (gitignored)
# 2. Add: NEO4J_PASSWORD=your_password_here
# 3. Add: API_KEY_MCP=vmk_mcp_xxx:mcp_server:writer:true

<<<<<<< HEAD
# =============================================================================
# TeamAI Voice Platform Configuration
# =============================================================================

# LiveKit Voice Server Configuration
# Get credentials from LiveKit Cloud (https://cloud.livekit.io)
# or self-host LiveKit server
LIVEKIT_API_KEY=APIxxxxxxxxxxxxx
LIVEKIT_API_SECRET=secretxxxxxxxxxxxxx
LIVEKIT_WEBHOOK_URLS=

# Voice Bot - API Key for MCP Server Access (Sprint 13)
# Format: vmk_voicebot_{random}:voice_bot:writer:true
# Example: API_KEY_VOICEBOT=vmk_voicebot_a1b2c3d4:voice_bot:writer:true
# Generate with: openssl rand -hex 16
API_KEY_VOICEBOT=vmk_voicebot_CHANGE_ME:voice_bot:writer:true

# Voice Bot - Author Attribution (Sprint 13)
# Prefix for author field in stored contexts (author will be: {prefix}_{user_id})
# Default: voice_bot (results in authors like: voice_bot_alice, voice_bot_bob)
VOICE_BOT_AUTHOR_PREFIX=voice_bot

# Voice Bot - Retry Logic (Sprint 13)
# Enable retry with exponential backoff for improved reliability
# PR #3 showed retry reduces error rate from 98% to <5%
ENABLE_MCP_RETRY=true
MCP_RETRY_ATTEMPTS=3

# Speech-to-Text Provider Configuration
# Options: deepgram, whisper, google
STT_PROVIDER=deepgram
STT_API_KEY=

# Text-to-Speech Provider Configuration
# Options: elevenlabs, google, azure
TTS_PROVIDER=elevenlabs
TTS_API_KEY=

# Voice Bot Feature Flags
ENABLE_VOICE_COMMANDS=true
ENABLE_FACT_STORAGE=true
ENABLE_CONVERSATION_TRACE=true

# Voice Bot Service Configuration
# LOG_LEVEL is inherited from main configuration above
=======
# PR #170: Cache and Embedding Configuration
# Cache TTL in seconds (default: 300 = 5 minutes)
# Increase for stable data (900=15min, 3600=1hr), decrease for real-time data (60-180s)
VERIS_CACHE_TTL_SECONDS=300

# Embedding failure behavior (default: false = graceful degradation)
# true = fail fast (return error if embeddings unavailable)
# false = graceful degradation (store context without vector if embeddings fail)
STRICT_EMBEDDINGS=false

# Embedding vector dimensions (default: 768 for all-mpnet-base-v2)
# Common values: 384 (all-MiniLM-L6-v2), 768 (all-mpnet-base-v2), 1024 (large models)
EMBEDDING_DIM=768
>>>>>>> 58ae4d32
<|MERGE_RESOLUTION|>--- conflicted
+++ resolved
@@ -38,7 +38,20 @@
 # 2. Add: NEO4J_PASSWORD=your_password_here
 # 3. Add: API_KEY_MCP=vmk_mcp_xxx:mcp_server:writer:true
 
-<<<<<<< HEAD
+# PR #170: Cache and Embedding Configuration
+# Cache TTL in seconds (default: 300 = 5 minutes)
+# Increase for stable data (900=15min, 3600=1hr), decrease for real-time data (60-180s)
+VERIS_CACHE_TTL_SECONDS=300
+
+# Embedding failure behavior (default: false = graceful degradation)
+# true = fail fast (return error if embeddings unavailable)
+# false = graceful degradation (store context without vector if embeddings fail)
+STRICT_EMBEDDINGS=false
+
+# Embedding vector dimensions (default: 768 for all-mpnet-base-v2)
+# Common values: 384 (all-MiniLM-L6-v2), 768 (all-mpnet-base-v2), 1024 (large models)
+EMBEDDING_DIM=768
+
 # =============================================================================
 # TeamAI Voice Platform Configuration
 # =============================================================================
@@ -83,19 +96,4 @@
 ENABLE_CONVERSATION_TRACE=true
 
 # Voice Bot Service Configuration
-# LOG_LEVEL is inherited from main configuration above
-=======
-# PR #170: Cache and Embedding Configuration
-# Cache TTL in seconds (default: 300 = 5 minutes)
-# Increase for stable data (900=15min, 3600=1hr), decrease for real-time data (60-180s)
-VERIS_CACHE_TTL_SECONDS=300
-
-# Embedding failure behavior (default: false = graceful degradation)
-# true = fail fast (return error if embeddings unavailable)
-# false = graceful degradation (store context without vector if embeddings fail)
-STRICT_EMBEDDINGS=false
-
-# Embedding vector dimensions (default: 768 for all-mpnet-base-v2)
-# Common values: 384 (all-MiniLM-L6-v2), 768 (all-mpnet-base-v2), 1024 (large models)
-EMBEDDING_DIM=768
->>>>>>> 58ae4d32
+# LOG_LEVEL is inherited from main configuration above